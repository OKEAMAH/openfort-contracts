--- conflicted
+++ resolved
@@ -20,24 +20,14 @@
 # sleep 3
 
 # echo "------ UpgradeableOpenfortDeploy ------ (Goerli)"
-<<<<<<< HEAD
 # forge script UpgradeableOpenfortDeploy --rpc-url $GOERLI_RPC -vvvv --verify --broadcast --slow --etherscan-api-key $GOERLI_API_KEY >> $LOG_FILE
-=======
-# forge script UpgradeableOpenfortDeploy --rpc-url $GOERLI_RPC -vvvv --verify --broadcast --slow -g 150 --etherscan-api-key $GOERLI_API_KEY >> $LOG_FILE
->>>>>>> 0177f982
 # sleep 3
 # echo "------ UpgradeableOpenfortDeploy ------ (Mumbai)"
 # forge script UpgradeableOpenfortDeploy --rpc-url $POLYGON_MUMBAI_RPC -vvvv --verify --broadcast --slow --legacy --etherscan-api-key $POLYGON_MUMBAI_KEY >> $LOG_FILE
 # sleep 3
-<<<<<<< HEAD
-# echo "------ UpgradeableOpenfortDeploy ------ (Fuji)"
-# forge script UpgradeableOpenfortDeploy --rpc-url $AVALANCHE_FUJI_RPC -vvvv --verify --broadcast --slow --etherscan-api-key $FUJI_API_KEY >> $LOG_FILE
-# sleep 3
-=======
 echo "------ UpgradeableOpenfortDeploy ------ (Fuji)"
 forge script UpgradeableOpenfortDeploy --rpc-url $AVALANCHE_FUJI_RPC -vvvv --verify --broadcast --slow --etherscan-api-key $FUJI_API_KEY >> $LOG_FILE
 sleep 3
->>>>>>> 0177f982
 # echo "------ UpgradeableOpenfortDeploy ------ (BSC testnet)"
 # forge script UpgradeableOpenfortDeploy --rpc-url $BSC_TESTNET_RPC -vvvv --verify --broadcast --slow --etherscan-api-key $BSCSCAN_TESTNET_API_KEY >> $LOG_FILE
 # sleep 3
